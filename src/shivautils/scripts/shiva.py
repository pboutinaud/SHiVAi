--- conflicted
+++ resolved
@@ -236,14 +236,9 @@
         datagrabber.inputs.template_args = {acq[0]: [['subject_id']] for acq in acquisitions}
 
     if data_struct == 'BIDS':
-<<<<<<< HEAD
-        datagrabber.inputs.field_template = {acq: f'%s/anat/%s_{acq.upper()}_raw.nii.gz' for acq in acquisitions}
-        datagrabber.inputs.template_args = {acq: [['subject_id', 'subject_id']] for acq in acquisitions}
-=======
         # e.g: {'img1': '%s/anat/%s_T1_raw.nii.gz}
         datagrabber.inputs.field_template = {acq[0]: f'%s/anat/%s_{acq[1].upper()}_raw.nii.gz' for acq in acquisitions}
         datagrabber.inputs.template_args = {acq[0]: [['subject_id', 'subject_id']] for acq in acquisitions}
->>>>>>> 0c855ca2
     return wf
 
 
@@ -343,19 +338,12 @@
             acquisitions = [('img1', 't1')]
             wf_preproc = genWorkflowPreproc(**wfargs, wf_name='shiva_dual_preprocessing')
         wf_preproc = update_wf_grabber(wf_preproc, args.input_type, acquisitions)
-<<<<<<< HEAD
-        if 'CMB' in args.prediction:  # TODO: to include in the normal preproc by getting the T1 to SWI transform and getting the mask and crop-box
-            wf_preproc_cmb = genWorkflowPreproc(**wfargs, wf_name='shiva_cmb_preprocessing')
-            wf_preproc_cmb = update_wf_grabber(wf_preproc_cmb, args.input_type, ['swi'])
-    elif args.prediction == ['CMB']:  # only CMB pred
-=======
         if 'CMB' in args.prediction:
             acquisitions_cmb = [('img1', 'swi')]
             wf_preproc_cmb = genWorkflowPreproc(**wfargs, wf_name='shiva_cmb_preprocessing')
             wf_preproc_cmb = update_wf_grabber(wf_preproc_cmb, args.input_type, acquisitions_cmb)
     elif args.prediction == ['CMB']:  # only CMB pred
         acquisitions_cmb = [('img1', 'swi')]
->>>>>>> 0c855ca2
         wf_preproc = genWorkflowPreproc(**wfargs, wf_name='shiva_cmb_preprocessing')
         wf_preproc = update_wf_grabber(wf_preproc, args.input_type, acquisitions_cmb)
 
@@ -376,11 +364,7 @@
     main_wf.connect(wf_preproc, 'img1_final_intensity_normalization.intensity_normalized', wf_post, 'qc_overlay_brainmask.img_ref')
     main_wf.connect(wf_preproc, 'hard_post_brain_mask.thresholded', wf_post, 'summary_report.brainmask')
     if dual:
-<<<<<<< HEAD
-        main_wf.connect(wf_preproc, 'flair_final_intensity_normalization.intensity_normalized', wf_post, 'qc_coreg_FLAIR_T1.path_image')
-=======
         main_wf.connect(wf_preproc, 'img2_final_intensity_normalization.intensity_normalized', wf_post, 'qc_coreg_FLAIR_T1.path_image')
->>>>>>> 0c855ca2
         main_wf.connect(wf_preproc, 'img1_final_intensity_normalization.intensity_normalized', wf_post, 'qc_coreg_FLAIR_T1.path_ref_image')
         main_wf.connect(wf_preproc, 'hard_post_brain_mask.thresholded', wf_post, 'qc_coreg_FLAIR_T1.path_brainmask')
 
@@ -413,11 +397,7 @@
         wmh_predictor_node.inputs.model = wfargs['MODELS_PATH']
         wmh_predictor_node.inputs.descriptor = wfargs['WMH_DESCRIPTOR']
         main_wf.connect(wf_preproc, 'img1_final_intensity_normalization.intensity_normalized', wmh_predictor_node, "t1")
-<<<<<<< HEAD
-        main_wf.connect(wf_preproc, 'flair_final_intensity_normalization.intensity_normalized', wmh_predictor_node, "flair")
-=======
         main_wf.connect(wf_preproc, 'img2_final_intensity_normalization.intensity_normalized', wmh_predictor_node, "flair")
->>>>>>> 0c855ca2
         main_wf.connect(wmh_predictor_node, 'segmentation', wf_post, 'prediction_metrics_wmh.img')
         main_wf.connect(wf_preproc, 'hard_post_brain_mask.thresholded',  wf_post, 'prediction_metrics_wmh.brain_seg')  # TODO: SynthSeg
         # Merge all csv files
@@ -434,13 +414,10 @@
         cmb_predictor_node.inputs.out_filename = 'cmb_map.nii.gz'
         cmb_predictor_node.inputs.model = wfargs['MODELS_PATH']
         cmb_predictor_node.inputs.descriptor = wfargs['CMB_DESCRIPTOR']
-<<<<<<< HEAD
-=======
         main_wf.connect(wf_preproc, 'img1_final_intensity_normalization.intensity_normalized', cmb_predictor_node, "swi")  # TODO: adapt to actual preproc and inputs
         main_wf.connect(cmb_predictor_node, 'segmentation', wf_post, 'prediction_metrics_cmb.img')
         main_wf.connect(wf_preproc, 'hard_post_brain_mask.thresholded',  wf_post, 'prediction_metrics_cmb.brain_seg')  # TODO: SynthSeg
         # Merge all csv files
->>>>>>> 0c855ca2
         prediction_metrics_cmb_all = JoinNode(Join_Prediction_metrics(),
                                               joinsource=subject_iterator,
                                               joinfield=['csv_files', 'subject_id'],
