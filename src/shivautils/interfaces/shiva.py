"""Interfaces for SHIVA project deep learning segmentation and prediction tools."""
import os

<<<<<<< HEAD

=======
>>>>>>> a92f9aff
from nipype.interfaces.base import (traits, TraitedSpec,
                                    BaseInterfaceInputSpec)

from shivautils.interfaces.singularity import (CommandLine, SingularityCommandLine,
                                               SingularityInputSpec, CommandLineInputSpec)


class PredictInputSpec(BaseInterfaceInputSpec):
    """Predict input specification."""
    models = traits.List(traits.File(exists=True),
                         argstr='-m %s',
                         desc='Model files in h5 format.',
                         mandatory=False,
                         )

    t1 = traits.File(argstr='--t1 %s',
                     desc='The T1W image of the subject.',
                     mandatory=False,
                     exists=True)

    flair = traits.File(argstr='--flair %s',
                        desc='The FLAIR image of the subject.',
                        mandatory=False,
                        exists=True)

    swi = traits.File(argstr='--swi %s',
                      desc='The SWI image of the subject.',
                      mandatory=False,
                      exists=True)

    t2 = traits.File(argstr='--t2 %s',
                     desc='The T2 image of the subject.',
                     mandatory=False,
                     exists=True)

    model = traits.Directory('/mnt/model',
                             argstr='--model %s',
                             exists=False,
                             desc='Folder containing hdf5 model files.',
                             usedefault=True
                             )

    descriptor = traits.File(argstr='-descriptor %s',
                             exists=True,
                             desc='File information about models for validation',
                             mandatory=True)

    gpu_number = traits.Int(argstr='--gpu %d',
                            desc='GPU to use if several GPUs are available.',
                            mandatory=False)

    verbose = traits.Bool(True,
                          argstr='--verbose',
                          desc='Verbose output',
                          mandatory=False)

    out_filename = traits.Str('map.nii.gz',
                              argstr='-o %s',
                              desc='Output filename.',
                              usedefault=True)


class PredictSingularityInputSpec(SingularityInputSpec, PredictInputSpec):
    """PredictVRS input specification (singularity mixin).

    Inherits from Singularity command line fields.
    """


class PredictOutputSpec(TraitedSpec):
    segmentation = traits.File(desc='The segmentation image',
                               exists=True)


class Predict(CommandLine):
    """Run predict to segment from reformated structural images.

    Uses a 3D U-Net.
    """
    input_spec = PredictInputSpec
    output_spec = PredictOutputSpec
    _cmd = 'shiva_predict'  # shivautils.scripts.predict:main

    def _list_outputs(self):
        outputs = self.output_spec().get()
        outputs["segmentation"] = os.path.abspath(os.path.split(str(self.inputs.out_filename))[1])
        return outputs


class PredictSingularity(SingularityCommandLine):
    """Run predict to segment from reformated structural images.

    Uses a 3D U-Net with tensorflow-gpu in a container (apptainer/singularity).
    """
    input_spec = PredictSingularityInputSpec
    output_spec = PredictOutputSpec
    _cmd = 'shiva_predict'

    def _list_outputs(self):
        outputs = self.output_spec().get()
        outputs["segmentation"] = os.path.abspath(os.path.split(str(self.inputs.out_filename))[1])
        return outputs


class SynthSegInputSpec(CommandLineInputSpec):
    """Input arguments structure for Freesurfer synthseg."""

    input = traits.File(argstr='--i %s',
                        desc='The structural image of the subject (use an image input file, not a file list or folder).',
                        exists=True)

    out_filename = traits.Str('segmented.nii.gz', argstr='--o %s',
                              desc='Output file path.')

    threads = traits.Int(20, argstr='--threads %d',
                         desc='Number of threads',
                         usedefault=True)

    robust = traits.Bool(True, argstr='--robust',
                         desc='Perform robust computations for noisy images.',
                         usedefault=True)

    parc = traits.Bool(True, argstr='--parc', desc='Perform parcellation',
                       mandatory=False,
                       usedefault=True)

    cpu = traits.Bool(False, argstr='--cpu', mandatory=False,
                      desc='Use CPU instead of GPU for computations')

    vol = traits.Str('volumes.csv', argstr='--vol %s', mandatory='False',
                     desc='Path to a CSV file where volumes for all segmented regions will be saved.')

    qc = traits.Str('qc.csv', argstr='--qc %s',
                    desc='Path to a CSV file where QC scores will be saved.', mandatory=False)


class SynthSegOutputSpec(TraitedSpec):
    """Freesurfer synthseg output ports."""
    segmentation = traits.File(desc='The segmentation regions image',
                               exists=True)

    qc = traits.File(desc='The quality control csv file',
                     exists=False)

    volumes = traits.File(desc='The volumetry results csv file',
                          exists=False)


class SynthSeg(CommandLine):
    """Segment brain regions with Freesurfer synthseg."""

    input_spec = SynthSegInputSpec
    output_spec = SynthSegOutputSpec
    _cmd = 'mri_synthseg'

    def _list_outputs(self):
        outputs = self.output_spec().get()
        outputs["segmentation"] = os.path.abspath(os.path.split(str(self.inputs.out_filename))[1])
        outputs["qc"] = os.path.abspath(os.path.split(str(self.inputs.qc))[1])
        outputs["volumes"] = os.path.abspath(os.path.split(str(self.inputs.vol))[1])
        return outputs<|MERGE_RESOLUTION|>--- conflicted
+++ resolved
@@ -1,10 +1,6 @@
 """Interfaces for SHIVA project deep learning segmentation and prediction tools."""
 import os
 
-<<<<<<< HEAD
-
-=======
->>>>>>> a92f9aff
 from nipype.interfaces.base import (traits, TraitedSpec,
                                     BaseInterfaceInputSpec)
 
