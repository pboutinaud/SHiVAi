# SHIVA preprocessing and deep learning segmentation workflows



## Installation

### Singularity

The SHIVA application requires a Linux machine with a GPU (with 16GB of dedicated memory), and **Singularity** intalled (now known as **AppTainer**):
https://apptainer.org/docs/user/main/quick_start.html

Singularity is a container solution, meaning that you will need a singularity image (a file with the *.sif* extension) containing all the software and environment necessary to run SHIVA. You can get it from us (**TODO**) or build it yourself.

To build the singularity image, you need a machine on which you are *root* user. Then, from the **shivautils/singularity** directory, run the following command to build the SHIVA singularity container image :

<<<<<<< HEAD
```bash
singularity build shiva.sif singularity_tf.recipe
```
Then you can move the singularity image on any computer with Singularity installed and run the processing even without being a root user on that machine.
=======
3. If this is not the case already, clone (or download) the shivautils repository.

4. As *root* user, from the **shivautils/singularity** directory, run the following command to build the SHIVA singularity container image :
>>>>>>> 647ecf59

### Other files

<<<<<<< HEAD
You will need to copy `run_shiva.py` script (available in `shivautils/singularity/run_shiva.py`) to the computer that will run the process.
To use it (see below), you will also need a minimal python environment with the pyyaml library installed.
=======
Note that you don't need to install the package to your local Python environment. But if you want to, see the end of this read-me.
>>>>>>> 647ecf59

You will need to obtain the trained AI model accompanying the Shiva project. Let's consider that you stored it in `/myHome/myProject/Shiva_AI_models` for the following parts.

<<<<<<< HEAD
You now need to prepare a configuration file that will hold diverse parameters as well as the path to the AI model and to the singularity image.
You can find the `config_example.yml` example configuration file in `shivautils/singularity`.
=======
    --in (path): path of the input dataset
    --out (path): the path where the generated files will be output
    --input_type (str):  Type of structure file, way to capture and manage nifti files : standard, BIDS or json
    --model (path): Path to model descriptor (path_default : '/homes_unix/yrio/Documents/modele/ReferenceModels')
    --config (path): File with configuration options for workflow processing images, (path_default : /homes_unix/yrio/Documents/utils_python/shivautils/singularity/config_wmh.yml)
>>>>>>> 647ecf59

There, you should change the placeholder paths for `model_path` and `singularity_image` with your own paths.
Normally you shouldn't have to modify the `parameters` part, except maybe the `SWI` parameter that you can swap to `False` if you don't have SWI acquisitions in your dataset. Let's say that you now have the config file prepared in `/myHome/myProject/myConfig.yml`.

## Running the process

### Requirements

To run the shiva process, you will need:
- The `run_shiva.py` script that you can find in the present repository (shivautils/singularity/run_shiva.py)
- The input dataset (see below for example of accepted file strucures)
- The singularity image (*shiva.sif* above)
- The trained AI model (that we provide)
- A configuration file (.yml) that will contain all the options and various paths needed for the workflow

### Command line arguments (with `run_shiva.py`)

    --in (path): Path of the input dataset
    --out (path): Path to where the generated files will be saved
    --input_type (str): Type of structure file, way to capture and manage nifti files : standard, BIDS or json
    --config (path): File with configuration options for the workflow

### Command line examples

<<<<<<< HEAD
Locally running the processing (from the directory where you stored `run_shiva.py`): 
=======
    --cuda (file) : bind mount path for the CUDA libs
    --gcc (file) : bind mount path for the gcc
    --model_path (path) : bind mount path for the tensorflow models directory
    --singularity_image (path): path of singularity container file
    --brainmask_descriptor (path): path to brain_mask tensorflow model descriptor
    --WMH_descriptor (path): path of White Matter HyperIntensities tensorflow model descriptor
    --PVS_descriptor (path): path of Peri-Vascular Spaces tensorflow model descriptor
    --CMB_descriptor (path) path of Cerebral MicroBleeds tensorflow model descriptor
    --percentile (float) : Threshold value expressed as percentile
    --threshold (float) : Value of the treshold to apply to the image for brainmask, default value : 0.5
    --threshold_clusters (float) : Threshold to compute clusters metrics, default value : 0.2
    --final_dimensions (str) : Final image array size in i, j, k. Example : '160 214 176'.
    --voxels_size (str) : Voxel size of the final image, example : '1.0 1.0 1.0'
    --grab : data grabber
    --SWI (str) : if a second workflow for CMB is required, example : 'True' or 'False' 
    --interpolation (str): image resampling method, default interpolation : 'WelchWindowedSinc', others ANTS interpolation possibilities : 'Linear', 'NearestNeighbor', 'CosineWindowedSinc', 'HammingWindowedSinc', 'LanczosWindowedSinc', 'BSpline', 'MultiLabel', 'Gaussian', 'GenericLabel'
>>>>>>> 647ecf59

```bash
python run_shiva.py --in /myHome/myProject/MyDataset --out /myHome/myProject/shiva_results --input_type standard --config /myHome/myProject/myConfig.yml
```

Using SLURM to run on a grid (with GPU resources configured): 

```bash
srun –gpus 1 python run_shiva.py --in /myHome/myProject/MyDataset --out /myHome/myProject/shiva_results --input_type standard --config  /myHome/myProject/myConfig.yml
```
 
### Data structures accepted by `run_shiva.py`

Example of `BIDS` structure folders:

    .
    ├── dataset_description.json
    └── rawdata
        └── sub-21
            └── anat
                ├── sub-21_FLAIR_raw.nii.gz
                └── sub-21_T1_raw.nii.gz
        └── sub-51
            └── anat
                ├── sub-51_FLAIR_raw.nii.gz
                └── sub-51_T1_raw.nii.gz


Example of `standard` structure folders:

    .
    ├── 21
    │   ├── flair
    │   │   └── 21_FLAIR_raw.nii.gz
    │   └── t1
    │       └── 21_T1_raw.nii.gz
    └── 51
        ├── flair
        │   └── 51_FLAIR_raw.nii.gz
        └── t1
            └── 51_T1_raw.nii.gz


Example of `json` structure input:
```json
{
    "parameters": {
        "out_dir": "/mnt/data/output",
        "brainmask_descriptor": "/myHome/myProject/Shiva_AI_models/model_info/brainmask/model_info.json",
        "WMH_descriptor": "/myHome/myProject/Shiva_AI_models/model_info/T1.FLAIR-WMH/model_info.json",
        "PVS_descriptor": "/myHome/myProject/Shiva_AI_models/model_info/T1.FLAIR-PVS/model_info.json",
        "percentile": 99.0,
        "final_dimensions": [
            160,
            214,
            176
        ],
        "voxels_size": [
            1.0,
            1.0,
            1.0
        ]
    },
    "files_dir": "/myHome/myProject/MyDataset",
    "all_files": {
        "21": {
            "t1": "21_T1_raw.nii.gz",
            "flair": "21_FLAIR_raw.nii.gz"
        },
        "51": {
            "t1":"51_T1_raw.nii.gz",
            "flair": "51_FLAIR_raw.nii.gz"
        }
    }
}
```

### More info on the .yml configuration file:

Options configuration in yaml file:

    --cuda (file) : bind mount path for the CUDA libs
    --gcc (file) : bind mount path for the gcc
    --model_path (path) : bind mount path for the tensorflow models directory
    --singularity_image (path): path of singularity container file
    --brainmask_descriptor (path): path to brain_mask tensorflow model descriptor
    --WMH_descriptor (path): path of White Matter HyperIntensities tensorflow model descriptor
    --PVS_descriptor (path): path of Peri-Vascular Spaces tensorflow model descriptor
    --CMB_descriptor (path) path of Cerebral MicroBleeds tensorflow model descriptor
    --percentile (float) : Threshold value expressed as percentile
    --threshold (float) : Value of the treshold to apply to the image for brainmask, default value : 0.5
    --threshold_clusters (float) : Threshold to compute clusters metrics, default value : 0.2
    --final_dimensions (str) : Final image array size in i, j, k. Example : '160 214 176'.
    --voxels_size (str) : Voxel size of the final image, example : '1.0 1.0 1.0'
    --grab : data grabber
    --SWI (str) : if a second workflow for CMB is required, example : 'True' or 'False' 
    --interpolation (str): image resampling method, default interpolation : 'WelchWindowedSinc', others ANTS interpolation possibilities : 'Linear', 'NearestNeighbor', 'CosineWindowedSinc', 'HammingWindowedSinc', 'LanczosWindowedSinc', 'BSpline', 'MultiLabel', 'Gaussian', 'GenericLabel'

## Pipeline description

SHIVA preprocessing for deep learning predictors. Perform resampling of a structural NIfTI head image, 
followed by intensity normalization, and cropping centered on the brain. A nipype workflow is used to 
preprocess a lot of images at the same time. In the last step the file segmentations with the wmh and 
pvs models are processed


### Preprocessing

1. **Conform**: Resample image to Predictor dimensions (currently 160x214x176) by adjusting the voxel size

2. **Intensity Normalization**: We remove values above the 99th 'percentile' (parameter default value) to avoid hot spots,
    set values below 0 to 0, set values above 1.3 to 1.3 and normalize the data between 0 and 1

3. **Pre BrainMask Prediction**: Run predict to segment brainmask from resampled structural images with Tensorflow model

4. **Threshold**: Create a binarized brain_mask by putting all the values below the 'threshold' to 0

5. **Crop**: adjust the real-world referential and crop image. With the pre brainmask prediction, the procedure uses the center of mass of the mask to center the bounding box. If no mask is supplied, and default is set to 'xyz' the procedure computes the ijk coordiantes of the affine referential coordinates origin. If set to 'ijk', the middle of the image is used.

6. **Final Brainmask**: Run predict to segment brainmask from cropping images with Tensorflow model. 

7. **Coregistration** : Register a FLAIR images on T1w images either through the full interface to the ANTs registration method.


### Reporting

Individual CSV file (path folder 'subject_{id}/metrics_predictions_{pvs/wmh}'):

- Cluster Threshold
- Cluster Filter
- Number of voxels
- Number of clusters 
- Mean clusters size
- Median clusters size
- Minimal clusters size 
- Maximal clusters size


Individual HTML / PDF Report (path folder 'subject_{id}/summary_report'):

- Summary of metrics clusters per subject
- Histogram of voxel intensity during main normalization
- Display of the cropping region on the conformed image
- T1 on FLAIR isocontour slides 
- Overlay of final brainmask over cropped main images
- Preprocessing workflow diagram

General CSV file (path folder 'metrics_predictions_{pvs/wmh}_generale'):

- Sum of metrics clusters with one arrow per subjects.


## Detailed about python package

<<<<<<< HEAD
Use the following command line to deploy the python package with 'setup.py' file:
=======
To deploy the python package, from the project directory (containing the 'setup.py' file), use the following command line: 

    python -m build
>>>>>>> 647ecf59

```bash
python -m build
```
All of the scripts in the package run nipype workflows which are implemented as follows : 
    https://nipype.readthedocs.io/en/latest/api/generated/nipype.pipeline.engine.workflows.html

The package is designed with nipype interfaces present in the file path 'shivautils/interfaces/image.py'

Example of personnalized Nipype Interface :
```python
class ConformInputSpec(BaseInterfaceInputSpec):

    img = traits.File(exists=True)

    dimensions = traits.Tuple(traits.Int, traits.Int, traits.Int,
                            default=(256, 256, 256))

    voxel_size = traits.Tuple(float, float, float,
                            desc='resampled voxel size',
                            mandatory=False)

class ConformOutputSpec(TraitedSpec):

    resampled = traits.File(exists=True,
                            desc='Image conformed to the required voxel size and shape.')


class Conform(BaseInterface):

    input_spec = ConformInputSpec
    output_spec = ConformOutputSpec

    def _run_interface(self, runtime):

        fname = self.inputs.img
        img = nb.funcs.squeeze_image(nb.load(fname))

        voxel_size = self.inputs.voxel_size
        resampled = nip.conform(img, 
                                out_shape=self.inputs.dimensions,
                                voxel_size=voxel_size)

        # Save it for later use in _list_outputs
        _, base, _ = split_filename(fname)
        nb.save(resampled, base + 'resampled.nii.gz')

        return runtime

    def _list_outputs(self):
        """Just get the absolute path to the scheme file name."""
        outputs = self.output_spec().get()
        fname = self.inputs.img
        _, base, _ = split_filename(fname)
        outputs["resampled"] = os.path.abspath(base +'resampled.nii.gz')
        return outputs
```

<|MERGE_RESOLUTION|>--- conflicted
+++ resolved
@@ -13,38 +13,20 @@
 
 To build the singularity image, you need a machine on which you are *root* user. Then, from the **shivautils/singularity** directory, run the following command to build the SHIVA singularity container image :
 
-<<<<<<< HEAD
 ```bash
 singularity build shiva.sif singularity_tf.recipe
 ```
 Then you can move the singularity image on any computer with Singularity installed and run the processing even without being a root user on that machine.
-=======
-3. If this is not the case already, clone (or download) the shivautils repository.
-
-4. As *root* user, from the **shivautils/singularity** directory, run the following command to build the SHIVA singularity container image :
->>>>>>> 647ecf59
 
 ### Other files
 
-<<<<<<< HEAD
 You will need to copy `run_shiva.py` script (available in `shivautils/singularity/run_shiva.py`) to the computer that will run the process.
 To use it (see below), you will also need a minimal python environment with the pyyaml library installed.
-=======
-Note that you don't need to install the package to your local Python environment. But if you want to, see the end of this read-me.
->>>>>>> 647ecf59
 
 You will need to obtain the trained AI model accompanying the Shiva project. Let's consider that you stored it in `/myHome/myProject/Shiva_AI_models` for the following parts.
 
-<<<<<<< HEAD
 You now need to prepare a configuration file that will hold diverse parameters as well as the path to the AI model and to the singularity image.
 You can find the `config_example.yml` example configuration file in `shivautils/singularity`.
-=======
-    --in (path): path of the input dataset
-    --out (path): the path where the generated files will be output
-    --input_type (str):  Type of structure file, way to capture and manage nifti files : standard, BIDS or json
-    --model (path): Path to model descriptor (path_default : '/homes_unix/yrio/Documents/modele/ReferenceModels')
-    --config (path): File with configuration options for workflow processing images, (path_default : /homes_unix/yrio/Documents/utils_python/shivautils/singularity/config_wmh.yml)
->>>>>>> 647ecf59
 
 There, you should change the placeholder paths for `model_path` and `singularity_image` with your own paths.
 Normally you shouldn't have to modify the `parameters` part, except maybe the `SWI` parameter that you can swap to `False` if you don't have SWI acquisitions in your dataset. Let's say that you now have the config file prepared in `/myHome/myProject/myConfig.yml`.
@@ -69,26 +51,7 @@
 
 ### Command line examples
 
-<<<<<<< HEAD
 Locally running the processing (from the directory where you stored `run_shiva.py`): 
-=======
-    --cuda (file) : bind mount path for the CUDA libs
-    --gcc (file) : bind mount path for the gcc
-    --model_path (path) : bind mount path for the tensorflow models directory
-    --singularity_image (path): path of singularity container file
-    --brainmask_descriptor (path): path to brain_mask tensorflow model descriptor
-    --WMH_descriptor (path): path of White Matter HyperIntensities tensorflow model descriptor
-    --PVS_descriptor (path): path of Peri-Vascular Spaces tensorflow model descriptor
-    --CMB_descriptor (path) path of Cerebral MicroBleeds tensorflow model descriptor
-    --percentile (float) : Threshold value expressed as percentile
-    --threshold (float) : Value of the treshold to apply to the image for brainmask, default value : 0.5
-    --threshold_clusters (float) : Threshold to compute clusters metrics, default value : 0.2
-    --final_dimensions (str) : Final image array size in i, j, k. Example : '160 214 176'.
-    --voxels_size (str) : Voxel size of the final image, example : '1.0 1.0 1.0'
-    --grab : data grabber
-    --SWI (str) : if a second workflow for CMB is required, example : 'True' or 'False' 
-    --interpolation (str): image resampling method, default interpolation : 'WelchWindowedSinc', others ANTS interpolation possibilities : 'Linear', 'NearestNeighbor', 'CosineWindowedSinc', 'HammingWindowedSinc', 'LanczosWindowedSinc', 'BSpline', 'MultiLabel', 'Gaussian', 'GenericLabel'
->>>>>>> 647ecf59
 
 ```bash
 python run_shiva.py --in /myHome/myProject/MyDataset --out /myHome/myProject/shiva_results --input_type standard --config /myHome/myProject/myConfig.yml
@@ -243,13 +206,9 @@
 
 ## Detailed about python package
 
-<<<<<<< HEAD
-Use the following command line to deploy the python package with 'setup.py' file:
-=======
 To deploy the python package, from the project directory (containing the 'setup.py' file), use the following command line: 
 
     python -m build
->>>>>>> 647ecf59
 
 ```bash
 python -m build
